# -*- coding: utf-8 -*-

from keras.callbacks import Callback
from seqeval import metrics
from sklearn.metrics import f1_score, precision_score, recall_score, classification_report
import numpy as np


class NERMetric(Callback):
    """
    callback for evaluating ner model
    """
    def __init__(self, preprocessor, valid_data, valid_labels):
        """
        Args:
            preprocessor: `NERPreprocessor` instance to help prepare input for ner model
            valid_data: list of tokenized texts (, like ``[['我', '是', '中', '国', '人']]``
            valid_labels: list of list of str, the corresponding label strings
        """
        self.preprocessor = preprocessor
        self.valid_data = valid_data
        self.valid_labels = valid_labels
        self.valid_features, self.valid_y = self.preprocessor.prepare_input(valid_data,
                                                                            valid_labels)
        super(NERMetric, self).__init__()

    def get_lengths(self, pred_probs):
        return [min(len(valid_label), pred_prob.shape[0])
                for valid_label, pred_prob in zip(self.valid_labels, pred_probs)]

    def on_epoch_end(self, epoch, logs=None):
        pred_probs = self.model.predict(self.valid_features)
        if self.preprocessor.use_bert:
            pred_probs = pred_probs[:, 1:-1, :]     # remove <CLS> and <SEQ>
        y_pred = self.preprocessor.label_decode(pred_probs, self.get_lengths(pred_probs))

        r = metrics.recall_score(self.valid_labels, y_pred)
        p = metrics.precision_score(self.valid_labels, y_pred)
        f1 = metrics.f1_score(self.valid_labels, y_pred)

        logs['val_r'] = r
        logs['val_p'] = p
        logs['val_f1'] = f1
<<<<<<< HEAD
        print('Epoch {}: val_r: {}, val_p: {}, val_f1: {}'.format(epoch, r, p, f1))
        print(metrics.classification_report(self.valid_labels, y_pred))


class TextClassificationMetric(Callback):
    """
    callback for evaluating text classification model
    """
    def __init__(self, preprocessor, valid_data, valid_labels):
        """
        Args:
            preprocessor: `TextClassificationPreprocessor` instance to help prepare input for ner model
            valid_data: list of tokenized texts (, like ``[['我', '是', '中', '国', '人']]``
            valid_labels: list of str, the corresponding label strings
        """
        self.preprocessor = preprocessor
        self.valid_data = valid_data
        self.valid_labels = valid_labels
        self.valid_features, self.valid_y = self.preprocessor.prepare_input(valid_data,
                                                                            valid_labels)
        super(TextClassificationMetric, self).__init__()

    def on_epoch_end(self, epoch, logs=None):
        pred_probs = self.model.predict(self.valid_features)
        y_pred = self.preprocessor.label_decode(pred_probs)

        r = recall_score(self.valid_labels, y_pred, average='macro')
        p = precision_score(self.valid_labels, y_pred, average='macro')
        f1 = f1_score(self.valid_labels, y_pred, average='macro')

        logs['val_r'] = r
        logs['val_p'] = p
        logs['val_f1'] = f1
        print('Epoch {}: val_r: {}, val_p: {}, val_f1: {}'.format(epoch + 1, r, p, f1))
        print(classification_report(self.valid_labels, y_pred))
=======
        print('Epoch {}: val_r: {}, val_p: {}, val_f1: {}'.format(epoch+1, r, p, f1))
        print(metrics.classification_report(self.valid_labels, y_pred))
>>>>>>> 805c8a57
<|MERGE_RESOLUTION|>--- conflicted
+++ resolved
@@ -41,8 +41,7 @@
         logs['val_r'] = r
         logs['val_p'] = p
         logs['val_f1'] = f1
-<<<<<<< HEAD
-        print('Epoch {}: val_r: {}, val_p: {}, val_f1: {}'.format(epoch, r, p, f1))
+        print('Epoch {}: val_r: {}, val_p: {}, val_f1: {}'.format(epoch+1, r, p, f1))
         print(metrics.classification_report(self.valid_labels, y_pred))
 
 
@@ -76,8 +75,4 @@
         logs['val_p'] = p
         logs['val_f1'] = f1
         print('Epoch {}: val_r: {}, val_p: {}, val_f1: {}'.format(epoch + 1, r, p, f1))
-        print(classification_report(self.valid_labels, y_pred))
-=======
-        print('Epoch {}: val_r: {}, val_p: {}, val_f1: {}'.format(epoch+1, r, p, f1))
-        print(metrics.classification_report(self.valid_labels, y_pred))
->>>>>>> 805c8a57
+        print(classification_report(self.valid_labels, y_pred))